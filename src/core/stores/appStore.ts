import { Types } from "@meshtastic/js";
import { produce } from "immer";
import { create } from "zustand";

export interface RasterSource {
  enabled: boolean;
  title: string;
  tiles: string;
  tileSize: number;
}

<<<<<<< HEAD
=======
export type AccentColor =
  | "red"
  | "orange"
  | "yellow"
  | "green"
  | "blue"
  | "purple"
  | "pink";

interface ErrorState {
  field: string;
  message: string;
}

>>>>>>> 35be1bee
interface AppState {
  selectedDevice: number;
  devices: {
    id: number;
    num: number;
  }[];
  rasterSources: RasterSource[];
  commandPaletteOpen: boolean;
  nodeNumToBeRemoved: number;
  connectDialogOpen: boolean;
  nodeNumDetails: number;
  activeChat: number;
  chatType: "broadcast" | "direct";
  errors: ErrorState[];

  setRasterSources: (sources: RasterSource[]) => void;
  addRasterSource: (source: RasterSource) => void;
  removeRasterSource: (index: number) => void;
  setSelectedDevice: (deviceId: number) => void;
  addDevice: (device: { id: number; num: number }) => void;
  removeDevice: (deviceId: number) => void;
  setCommandPaletteOpen: (open: boolean) => void;
  setNodeNumToBeRemoved: (nodeNum: number) => void;
  setConnectDialogOpen: (open: boolean) => void;
  setNodeNumDetails: (nodeNum: number) => void;
  setActiveChat: (chat: number) => void;
  setChatType: (type: "broadcast" | "direct") => void;

  // Error management
  hasErrors: () => boolean;
  getErrorMessage: (field: string) => string | undefined;
  hasFieldError: (field: string) => boolean;
  addError: (field: string, message: string) => void;
  removeError: (field: string) => void;
  clearErrors: () => void;
  setNewErrors: (newErrors: ErrorState[]) => void;
}

export const useAppStore = create<AppState>()((set, get) => ({
  selectedDevice: 0,
  devices: [],
  currentPage: "messages",
  rasterSources: [],
  commandPaletteOpen: false,
  connectDialogOpen: false,
  nodeNumToBeRemoved: 0,
  nodeNumDetails: 0,
  activeChat: Types.ChannelNumber.Primary,
  chatType: "broadcast",
  errors: [],

  setRasterSources: (sources: RasterSource[]) => {
    set(
      produce<AppState>((draft) => {
        draft.rasterSources = sources;
      }),
    );
  },
  addRasterSource: (source: RasterSource) => {
    set(
      produce<AppState>((draft) => {
        draft.rasterSources.push(source);
      }),
    );
  },
  removeRasterSource: (index: number) => {
    set(
      produce<AppState>((draft) => {
        draft.rasterSources.splice(index, 1);
      }),
    );
  },
  setSelectedDevice: (deviceId) =>
    set(() => ({
      selectedDevice: deviceId,
    })),
  addDevice: (device) =>
    set((state) => ({
      devices: [...state.devices, device],
    })),
  removeDevice: (deviceId) =>
    set((state) => ({
      devices: state.devices.filter((device) => device.id !== deviceId),
    })),
  setCommandPaletteOpen: (open: boolean) => {
    set(
      produce<AppState>((draft) => {
        draft.commandPaletteOpen = open;
      }),
    );
  },
  setNodeNumToBeRemoved: (nodeNum) =>
    set((state) => ({
      nodeNumToBeRemoved: nodeNum,
    })),
  setConnectDialogOpen: (open: boolean) => {
    set(
      produce<AppState>((draft) => {
        draft.connectDialogOpen = open;
      }),
    );
  },

  setNodeNumDetails: (nodeNum) =>
    set((state) => ({
      nodeNumDetails: nodeNum,
    })),
  setActiveChat: (chat) =>
    set(() => ({
      activeChat: chat,
    })),
  setChatType: (type) =>
    set(() => ({
      chatType: type,
    })),
  hasErrors: () => {
    const state = get();
    return state.errors.length > 0;
  },
  getErrorMessage: (field: string) => {
    const state = get();
    return state.errors.find((err) => err.field === field)?.message;
  },
  hasFieldError: (field: string) => {
    const state = get();
    return state.errors.some((err) => err.field === field);
  },
  addError: (field: string, message: string) => {
    set(
      produce<AppState>((draft) => {
        draft.errors = [
          ...draft.errors.filter((e) => e.field !== field),
          { field, message },
        ];
      }),
    );
  },
  removeError: (field: string) => {
    set(
      produce<AppState>((draft) => {
        draft.errors = draft.errors.filter((e) => e.field !== field);
      }),
    );
  },
  clearErrors: () => {
    set(
      produce<AppState>((draft) => {
        draft.errors = [];
      }),
    );
  },
  setNewErrors: (newErrors: ErrorState[]) => {
    set(
      produce<AppState>((draft) => {
        draft.errors = newErrors;
      }),
    );
  },
}));<|MERGE_RESOLUTION|>--- conflicted
+++ resolved
@@ -9,23 +9,11 @@
   tileSize: number;
 }
 
-<<<<<<< HEAD
-=======
-export type AccentColor =
-  | "red"
-  | "orange"
-  | "yellow"
-  | "green"
-  | "blue"
-  | "purple"
-  | "pink";
-
 interface ErrorState {
   field: string;
   message: string;
 }
 
->>>>>>> 35be1bee
 interface AppState {
   selectedDevice: number;
   devices: {
