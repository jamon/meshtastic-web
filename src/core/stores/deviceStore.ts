import { createContext, useContext } from "react";

import { produce } from "immer";
import { create } from "zustand";

import { Protobuf, Types } from "@meshtastic/js";

export type Page = "messages" | "map" | "config" | "channels" | "nodes";

export interface MessageWithState extends Types.PacketMetadata<string> {
  state: MessageState;
}

export type MessageState = "ack" | "waiting" | Protobuf.Mesh.Routing_Error;

export interface ProcessPacketParams {
  from: number;
  snr: number;
  time: number;
}

export type DialogVariant =
  | "import"
  | "QR"
  | "shutdown"
  | "reboot"
  | "deviceName"
  | "nodeRemoval";

export interface Device {
  id: number;
  status: Types.DeviceStatusEnum;
  channels: Map<Types.ChannelNumber, Protobuf.Channel.Channel>;
  config: Protobuf.LocalOnly.LocalConfig;
  moduleConfig: Protobuf.LocalOnly.LocalModuleConfig;
  workingConfig: Protobuf.Config.Config[];
  workingModuleConfig: Protobuf.ModuleConfig.ModuleConfig[];
  hardware: Protobuf.Mesh.MyNodeInfo;
  nodes: Map<number, Protobuf.Mesh.NodeInfo>;
  metadata: Map<number, Protobuf.Mesh.DeviceMetadata>;
  messages: {
    direct: Map<number, MessageWithState[]>;
    broadcast: Map<Types.ChannelNumber, MessageWithState[]>;
  };
  traceroutes: Map<number, Types.PacketMetadata<Protobuf.Mesh.RouteDiscovery>[]>;
  connection?: Types.ConnectionType;
  activePage: Page;
  activeNode: number;
  waypoints: Protobuf.Mesh.Waypoint[];
  // currentMetrics: Protobuf.DeviceMetrics;
  pendingSettingsChanges: boolean;
  messageDraft: string;
  dialog: {
    import: boolean;
    QR: boolean;
    shutdown: boolean;
    reboot: boolean;
    deviceName: boolean;
    nodeRemoval: boolean;
  };

  setStatus: (status: Types.DeviceStatusEnum) => void;
  setConfig: (config: Protobuf.Config.Config) => void;
  setModuleConfig: (config: Protobuf.ModuleConfig.ModuleConfig) => void;
  setWorkingConfig: (config: Protobuf.Config.Config) => void;
  setWorkingModuleConfig: (config: Protobuf.ModuleConfig.ModuleConfig) => void;
  setHardware: (hardware: Protobuf.Mesh.MyNodeInfo) => void;
  // setMetrics: (metrics: Types.PacketMetadata<Protobuf.Telemetry>) => void;
  setActivePage: (page: Page) => void;
  setActiveNode: (node: number) => void;
  setPendingSettingsChanges: (state: boolean) => void;
  addChannel: (channel: Protobuf.Channel.Channel) => void;
  addWaypoint: (waypoint: Protobuf.Mesh.Waypoint) => void;
  addNodeInfo: (nodeInfo: Protobuf.Mesh.NodeInfo) => void;
  addUser: (user: Types.PacketMetadata<Protobuf.Mesh.User>) => void;
  addPosition: (position: Types.PacketMetadata<Protobuf.Mesh.Position>) => void;
  addConnection: (connection: Types.ConnectionType) => void;
  addMessage: (message: MessageWithState) => void;
  addTraceRoute: (traceroute: Types.PacketMetadata<Protobuf.Mesh.RouteDiscovery>) => void;
  addMetadata: (from: number, metadata: Protobuf.Mesh.DeviceMetadata) => void;
  removeNode: (nodeNum: number) => void;
  setMessageState: (
    type: "direct" | "broadcast",
    channelIndex: Types.ChannelNumber,
    to: number,
    from: number,
    messageId: number,
    state: MessageState,
  ) => void;
  setDialogOpen: (dialog: DialogVariant, open: boolean) => void;
  processPacket: (data: ProcessPacketParams) => void;
  setMessageDraft: (message: string) => void;
}

export interface DeviceState {
  devices: Map<number, Device>;
  remoteDevices: Map<number, undefined>;

  addDevice: (id: number) => Device;
  removeDevice: (id: number) => void;
  getDevices: () => Device[];
  getDevice: (id: number) => Device | undefined;
}

export const useDeviceStore = create<DeviceState>((set, get) => ({
  devices: new Map(),
  remoteDevices: new Map(),

  addDevice: (id: number) => {
    set(
      produce<DeviceState>((draft) => {
        draft.devices.set(id, {
          id,
          status: Types.DeviceStatusEnum.DeviceDisconnected,
          channels: new Map(),
          config: new Protobuf.LocalOnly.LocalConfig(),
          moduleConfig: new Protobuf.LocalOnly.LocalModuleConfig(),
          workingConfig: [],
          workingModuleConfig: [],
          hardware: new Protobuf.Mesh.MyNodeInfo(),
          nodes: new Map(),
          metadata: new Map(),
          messages: {
            direct: new Map(),
            broadcast: new Map(),
          },
          traceroutes: new Map(),
          connection: undefined,
          activePage: "messages",
          activeNode: 0,
          waypoints: [],
          // currentMetrics: new Protobuf.DeviceMetrics(),
          dialog: {
            import: false,
            QR: false,
            shutdown: false,
            reboot: false,
            deviceName: false,
            nodeRemoval: false,
          },
          pendingSettingsChanges: false,
          messageDraft: "",

          setStatus: (status: Types.DeviceStatusEnum) => {
            set(
              produce<DeviceState>((draft) => {
                const device = draft.devices.get(id);
                if (device) {
                  device.status = status;
                }
              }),
            );
          },
          setConfig: (config: Protobuf.Config.Config) => {
            set(
              produce<DeviceState>((draft) => {
                const device = draft.devices.get(id);

                if (device) {
                  switch (config.payloadVariant.case) {
                    case "device": {
                      device.config.device = config.payloadVariant.value;
                      break;
                    }
                    case "position": {
                      device.config.position = config.payloadVariant.value;
                      break;
                    }
                    case "power": {
                      device.config.power = config.payloadVariant.value;
                      break;
                    }
                    case "network": {
                      device.config.network = config.payloadVariant.value;
                      break;
                    }
                    case "display": {
                      device.config.display = config.payloadVariant.value;
                      break;
                    }
                    case "lora": {
                      device.config.lora = config.payloadVariant.value;
                      break;
                    }
                    case "bluetooth": {
                      device.config.bluetooth = config.payloadVariant.value;
                      break;
                    }
                  }
                }
              }),
            );
          },
          setModuleConfig: (config: Protobuf.ModuleConfig.ModuleConfig) => {
            set(
              produce<DeviceState>((draft) => {
                const device = draft.devices.get(id);

                if (device) {
                  switch (config.payloadVariant.case) {
                    case "mqtt": {
                      device.moduleConfig.mqtt = config.payloadVariant.value;
                      break;
                    }
                    case "serial": {
                      device.moduleConfig.serial = config.payloadVariant.value;
                      break;
                    }
                    case "externalNotification": {
                      device.moduleConfig.externalNotification =
                        config.payloadVariant.value;
                      break;
                    }
                    case "storeForward": {
                      device.moduleConfig.storeForward =
                        config.payloadVariant.value;
                      break;
                    }
                    case "rangeTest": {
                      device.moduleConfig.rangeTest =
                        config.payloadVariant.value;
                      break;
                    }
                    case "telemetry": {
                      device.moduleConfig.telemetry =
                        config.payloadVariant.value;
                      break;
                    }
                    case "cannedMessage": {
                      device.moduleConfig.cannedMessage =
                        config.payloadVariant.value;
                      break;
                    }
                    case "audio": {
                      device.moduleConfig.audio = config.payloadVariant.value;
                      break;
                    }
                    case "neighborInfo": {
                      device.moduleConfig.neighborInfo =
                        config.payloadVariant.value;
                      break;
                    }
                    case "ambientLighting": {
                      device.moduleConfig.ambientLighting =
                        config.payloadVariant.value;
                      break;
                    }
                    case "detectionSensor": {
                      device.moduleConfig.detectionSensor =
                        config.payloadVariant.value;
                      break;
                    }
                    case "paxcounter": {
                      device.moduleConfig.paxcounter =
                        config.payloadVariant.value;
                      break;
                    }
                  }
                }
              }),
            );
          },
          setWorkingConfig: (config: Protobuf.Config.Config) => {
            set(
              produce<DeviceState>((draft) => {
                const device = draft.devices.get(id);
                if (!device) {
                  return;
                }
                const workingConfigIndex = device?.workingConfig.findIndex(
                  (wc) => wc.payloadVariant.case === config.payloadVariant.case,
                );
                if (workingConfigIndex !== -1) {
                  device.workingConfig[workingConfigIndex] = config;
                } else {
                  device?.workingConfig.push(config);
                }
              }),
            );
          },
          setWorkingModuleConfig: (
            moduleConfig: Protobuf.ModuleConfig.ModuleConfig,
          ) => {
            set(
              produce<DeviceState>((draft) => {
                const device = draft.devices.get(id);
                if (!device) {
                  return;
                }
                const workingModuleConfigIndex =
                  device?.workingModuleConfig.findIndex(
                    (wmc) =>
                      wmc.payloadVariant.case ===
                      moduleConfig.payloadVariant.case,
                  );
                if (workingModuleConfigIndex !== -1) {
                  device.workingModuleConfig[workingModuleConfigIndex] =
                    moduleConfig;
                } else {
                  device?.workingModuleConfig.push(moduleConfig);
                }
              }),
            );
          },
          setHardware: (hardware: Protobuf.Mesh.MyNodeInfo) => {
            set(
              produce<DeviceState>((draft) => {
                const device = draft.devices.get(id);
                if (device) {
                  device.hardware = hardware;
                }
              }),
            );
          },
          // setMetrics: (metrics: Types.PacketMetadata<Protobuf.Telemetry>) => {
          //   set(
          //     produce<DeviceState>((draft) => {
          //       const device = draft.devices.get(id);
          //       let node = device?.nodes.find(
          //         (n) => n.data.num === metrics.from
          //       );
          //       if (node) {
          //         switch (metrics.data.variant.case) {
          //           case "deviceMetrics":
          //             if (device) {
          //               if (metrics.data.variant.value.batteryLevel) {
          //                 device.currentMetrics.batteryLevel =
          //                   metrics.data.variant.value.batteryLevel;
          //               }
          //               if (metrics.data.variant.value.voltage) {
          //                 device.currentMetrics.voltage =
          //                   metrics.data.variant.value.voltage;
          //               }
          //               if (metrics.data.variant.value.airUtilTx) {
          //                 device.currentMetrics.airUtilTx =
          //                   metrics.data.variant.value.airUtilTx;
          //               }
          //               if (metrics.data.variant.value.channelUtilization) {
          //                 device.currentMetrics.channelUtilization =
          //                   metrics.data.variant.value.channelUtilization;
          //               }
          //             }
          //             node.deviceMetrics.push({
          //               metric: metrics.data.variant.value,
          //               timestamp: metrics.rxTime
          //             });
          //             break;
          //           case "environmentMetrics":
          //             node.environmentMetrics.push({
          //               metric: metrics.data.variant.value,
          //               timestamp: metrics.rxTime
          //             });
          //             break;
          //         }
          //       }
          //     })
          //   );
          // },
          setActivePage: (page) => {
            set(
              produce<DeviceState>((draft) => {
                const device = draft.devices.get(id);
                if (device) {
                  device.activePage = page;
                }
              }),
            );
          },
          setPendingSettingsChanges: (state) => {
            set(
              produce<DeviceState>((draft) => {
                const device = draft.devices.get(id);
                if (device) {
                  device.pendingSettingsChanges = state;
                }
              }),
            );
          },
          addChannel: (channel: Protobuf.Channel.Channel) => {
            set(
              produce<DeviceState>((draft) => {
                const device = draft.devices.get(id);
                if (!device) {
                  return;
                }
                device.channels.set(channel.index, channel);
              }),
            );
          },
          addWaypoint: (waypoint: Protobuf.Mesh.Waypoint) => {
            set(
              produce<DeviceState>((draft) => {
                const device = draft.devices.get(id);
                if (device) {
                  const waypointIndex = device.waypoints.findIndex(
                    (wp) => wp.id === waypoint.id,
                  );

                  if (waypointIndex !== -1) {
                    device.waypoints[waypointIndex] = waypoint;
                  } else {
                    device.waypoints.push(waypoint);
                  }
                }
              }),
            );
          },
          addNodeInfo: (nodeInfo) => {
            set(
              produce<DeviceState>((draft) => {
                const device = draft.devices.get(id);
                if (!device) {
                  return;
                }
                device.nodes.set(nodeInfo.num, nodeInfo);
              }),
            );
          },
          setActiveNode: (node) => {
            set(
              produce<DeviceState>((draft) => {
                const device = draft.devices.get(id);
                if (device) {
                  device.activeNode = node;
                }
              }),
            );
          },
          addUser: (user) => {
            set(
              produce<DeviceState>((draft) => {
                const device = draft.devices.get(id);
                if (!device) {
                  return;
                }
                const currentNode =
                  device.nodes.get(user.from) ?? new Protobuf.Mesh.NodeInfo();
                currentNode.user = user.data;
                device.nodes.set(user.from, currentNode);
              }),
            );
          },
          addPosition: (position) => {
            set(
              produce<DeviceState>((draft) => {
                const device = draft.devices.get(id);
                if (!device) {
                  return;
                }
                const currentNode =
                  device.nodes.get(position.from) ??
                  new Protobuf.Mesh.NodeInfo();
                currentNode.position = position.data;
                device.nodes.set(position.from, currentNode);
              }),
            );
          },
          addConnection: (connection) => {
            set(
              produce<DeviceState>((draft) => {
                const device = draft.devices.get(id);
                if (device) {
                  device.connection = connection;
                }
              }),
            );
          },
          addMessage: (message) => {
            set(
              produce<DeviceState>((draft) => {
                const device = draft.devices.get(id);
                if (!device) {
                  return;
                }
                const messageGroup = device.messages[message.type];
                const messageIndex =
                  message.type === "direct"
                    ? message.from === device.hardware.myNodeNum
                      ? message.to
                      : message.from
                    : message.channel;
                const messages = messageGroup.get(messageIndex);

                if (messages) {
                  messages.push(message);
                  messageGroup.set(messageIndex, messages);
                } else {
                  messageGroup.set(messageIndex, [message]);
                }
              }),
            );
          },

          addMetadata: (from, metadata) => {
            set(
              produce<DeviceState>((draft) => {
                const device = draft.devices.get(id);
                if (!device) {
                  return;
                }
                device.metadata.set(from, metadata);
              }),
            );
          },
<<<<<<< HEAD
          addTraceRoute: (traceroute) => {
            set(
              produce<DeviceState>((draft) => {
                console.log("addTraceRoute called");
                console.log(traceroute);
=======
          removeNode: (nodeNum) => {
            set(
              produce<DeviceState>((draft) => {
>>>>>>> 026256ac
                const device = draft.devices.get(id);
                if (!device) {
                  return;
                }
<<<<<<< HEAD

                const nodetraceroutes = device.traceroutes.get(traceroute.from)
                if (nodetraceroutes) {
                    nodetraceroutes.push(traceroute);
                    device.traceroutes.set(traceroute.from, nodetraceroutes);
                } else {
                   device.traceroutes.set(traceroute.from, [traceroute]);
                }
              }),
            );
=======
                device.nodes.delete(nodeNum);
              })
            )
>>>>>>> 026256ac
          },
          setMessageState: (
            type: "direct" | "broadcast",
            channelIndex: Types.ChannelNumber,
            to: number,
            from: number,
            messageId: number,
            state: MessageState,
          ) => {
            set(
              produce<DeviceState>((draft) => {
                console.log("setMessageState called");
                const device = draft.devices.get(id);
                if (!device) {
                  console.log("no device found for id");
                  return;
                }
                const messageGroup = device.messages[type];

                const messageIndex =
                  type === "direct"
                    ? from === device.hardware.myNodeNum
                      ? to
                      : from
                    : channelIndex;
                const messages = messageGroup.get(messageIndex);

                if (!messages) {
                  console.log("no messages found for id");
                  return;
                }

                messageGroup.set(
                  messageIndex,
                  messages.map((msg) => {
                    if (msg.id === messageId) {
                      msg.state = state;
                    }
                    return msg;
                  }),
                );
              }),
            );
          },
          setDialogOpen: (dialog: DialogVariant, open: boolean) => {
            set(
              produce<DeviceState>((draft) => {
                const device = draft.devices.get(id);
                if (!device) {
                  return;
                }
                device.dialog[dialog] = open;
              }),
            );
          },
          processPacket(data: ProcessPacketParams) {
            set(
              produce<DeviceState>((draft) => {
                const device = draft.devices.get(id);
                if (!device) {
                  return;
                }
                const node = device.nodes.get(data.from);
                if (node) {
                  device.nodes.set(data.from, {
                    ...node,
                    lastHeard: data.time,
                    snr: data.snr,
                  });
                } else {
                  device.nodes.set(
                    data.from,
                    new Protobuf.Mesh.NodeInfo({
                      num: data.from,
                      lastHeard: data.time,
                      snr: data.snr,
                    }),
                  );
                }
              }),
            );
          },
          setMessageDraft: (message: string) => {
            set(
              produce<DeviceState>((draft) => {
                const device = draft.devices.get(id);
                if (device) {
                  device.messageDraft = message;
                }
              }),
            );
          },
        });
      }),
    );

    const device = get().devices.get(id);

    if (!device) {
      throw new Error("Device not found");
    }
    return device;
  },
  removeDevice: (id) => {
    set(
      produce<DeviceState>((draft) => {
        draft.devices.delete(id);
      }),
    );
  },

  getDevices: () => Array.from(get().devices.values()),

  getDevice: (id) => get().devices.get(id),
}));

export const DeviceContext = createContext<Device | undefined>(undefined);

export const useDevice = (): Device => {
  const context = useContext(DeviceContext);
  if (context === undefined) {
    throw new Error("useDevice must be used within a DeviceProvider");
  }
  return context;
};<|MERGE_RESOLUTION|>--- conflicted
+++ resolved
@@ -502,22 +502,15 @@
               }),
             );
           },
-<<<<<<< HEAD
           addTraceRoute: (traceroute) => {
             set(
               produce<DeviceState>((draft) => {
                 console.log("addTraceRoute called");
                 console.log(traceroute);
-=======
-          removeNode: (nodeNum) => {
-            set(
-              produce<DeviceState>((draft) => {
->>>>>>> 026256ac
-                const device = draft.devices.get(id);
-                if (!device) {
-                  return;
-                }
-<<<<<<< HEAD
+                const device = draft.devices.get(id);
+                if (!device) {
+                  return;
+                }
 
                 const nodetraceroutes = device.traceroutes.get(traceroute.from)
                 if (nodetraceroutes) {
@@ -528,11 +521,14 @@
                 }
               }),
             );
-=======
+          },
+          removeNode: (nodeNum) => {
+            set(
+              produce<DeviceState>((draft) => {
+
                 device.nodes.delete(nodeNum);
               })
             )
->>>>>>> 026256ac
           },
           setMessageState: (
             type: "direct" | "broadcast",
