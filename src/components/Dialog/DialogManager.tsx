--- conflicted
+++ resolved
@@ -10,10 +10,8 @@
 import { UnsafeRolesDialog } from "@components/Dialog/UnsafeRolesDialog/UnsafeRolesDialog.tsx";
 import { RefreshKeysDialog } from "@components/Dialog/RefreshKeysDialog/RefreshKeysDialog.tsx";
 import { RebootOTADialog } from "@components/Dialog/RebootOTADialog.tsx";
-<<<<<<< HEAD
 import { ClearMessagesDialog } from "@components/Dialog/ClearMessagesDialog/ClearMessagesDialog.tsx";
-=======
->>>>>>> 540b8ebb
+
 
 export const DialogManager = () => {
   const { channels, config, dialog, setDialogOpen } = useDevice();
@@ -88,15 +86,12 @@
           setDialogOpen("rebootOTA", open);
         }}
       />
-<<<<<<< HEAD
       <ClearMessagesDialog
         open={dialog.clearMessages}
         onOpenChange={(open) => {
           setDialogOpen("clearMessages", open);
         }}
       />
-=======
->>>>>>> 540b8ebb
     </>
   );
 };