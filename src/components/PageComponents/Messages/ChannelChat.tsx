import { Subtle } from "@app/components/UI/Typography/Subtle.js";
import {
  type MessageWithState,
  useDevice,
} from "@app/core/stores/deviceStore.js";
import { Message } from "@components/PageComponents/Messages/Message.js";
import { TraceRoute } from "@components/PageComponents/Messages/TraceRoute.js";
import { MessageInput } from "@components/PageComponents/Messages/MessageInput.js";
import type { Protobuf, Types } from "@meshtastic/js";
import { InboxIcon } from "lucide-react";

export interface ChannelChatProps {
  messages?: MessageWithState[];
  channel: Types.ChannelNumber;
  to: Types.Destination;
  traceroutes?: Types.PacketMetadata<Protobuf.Mesh.RouteDiscovery>[];
}

export const ChannelChat = ({
  messages,
  channel,
  to,
  traceroutes,
}: ChannelChatProps): JSX.Element => {
  const { nodes } = useDevice();

  return (
    <div className="flex flex-grow flex-col">
      <div className="flex flex-grow">
        <div className="flex flex-grow flex-col">
        {messages ? (
          messages.map((message, index) => (
            <Message
              key={message.id}
              message={message}
              lastMsgSameUser={
                index === 0 ? false : messages[index - 1].from === message.from
              }
              sender={nodes.get(message.from)}
            />
          ))
        ) : (
          <div className="m-auto">
            <InboxIcon className="m-auto" />
            <Subtle>No Messages</Subtle>
          </div>
        )}
<<<<<<< HEAD
=======
        </div>
        <div className={"flex flex-grow flex-col border-slate-400 border-l " + (traceroutes == undefined ? "hidden" : "") }>
>>>>>>> f3fbe75c
        { to === "broadcast" ? null : traceroutes ? (
          traceroutes.map((traceroute, index) => (
            <TraceRoute
              key={traceroute.id}
              from={nodes.get(traceroute.from)}
              to={nodes.get(traceroute.to)}
              route={traceroute.data.route}
            />
          ))
        ) : (
          <div className="m-auto">
            <InboxIcon className="m-auto" />
            <Subtle>No Traceroutes</Subtle>
          </div>
        )}
<<<<<<< HEAD
=======
      </div>
>>>>>>> f3fbe75c
      </div>
      <div className="p-3">
        <MessageInput to={to} channel={channel} />
      </div>
    </div>
  );
};<|MERGE_RESOLUTION|>--- conflicted
+++ resolved
@@ -45,11 +45,8 @@
             <Subtle>No Messages</Subtle>
           </div>
         )}
-<<<<<<< HEAD
-=======
         </div>
         <div className={"flex flex-grow flex-col border-slate-400 border-l " + (traceroutes == undefined ? "hidden" : "") }>
->>>>>>> f3fbe75c
         { to === "broadcast" ? null : traceroutes ? (
           traceroutes.map((traceroute, index) => (
             <TraceRoute
@@ -65,10 +62,7 @@
             <Subtle>No Traceroutes</Subtle>
           </div>
         )}
-<<<<<<< HEAD
-=======
       </div>
->>>>>>> f3fbe75c
       </div>
       <div className="p-3">
         <MessageInput to={to} channel={channel} />
