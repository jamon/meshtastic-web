import { PkiRegenerateDialog } from "@app/components/Dialog/PkiRegenerateDialog";
import { DynamicForm } from "@app/components/Form/DynamicForm.js";
import {
  getX25519PrivateKey,
  getX25519PublicKey,
} from "@app/core/utils/x25519";
import type { SecurityValidation } from "@app/validation/config/security.js";
import { useDevice } from "@core/stores/deviceStore.js";
import { Protobuf } from "@meshtastic/js";
import { fromByteArray, toByteArray } from "base64-js";
import { Eye, EyeOff } from "lucide-react";
import { useState } from "react";

export const Security = (): JSX.Element => {
  const { config, nodes, hardware, setWorkingConfig } = useDevice();

  const [privateKey, setPrivateKey] = useState<string>(
    fromByteArray(config.security?.privateKey ?? new Uint8Array(0)),
  );
  const [privateKeyVisible, setPrivateKeyVisible] = useState<boolean>(false);
  const [privateKeyBitCount, setPrivateKeyBitCount] = useState<number>(
    config.security?.privateKey.length ?? 32,
  );
  const [privateKeyValidationText, setPrivateKeyValidationText] =
    useState<string>();
  const [publicKey, setPublicKey] = useState<string>(
    fromByteArray(config.security?.publicKey ?? new Uint8Array(0)),
  );
  const [adminKey, setAdminKey] = useState<string>(
    fromByteArray(config.security?.adminKey[0] ?? new Uint8Array(0)),
  );
  const [adminKeyValidationText, setAdminKeyValidationText] =
    useState<string>();
  const [dialogOpen, setDialogOpen] = useState<boolean>(false);

  const onSubmit = (data: SecurityValidation) => {
    if (privateKeyValidationText || adminKeyValidationText) return;

    setWorkingConfig(
      new Protobuf.Config.Config({
        payloadVariant: {
          case: "security",
          value: {
            ...data,
            adminKey: [toByteArray(adminKey)],
            privateKey: toByteArray(privateKey),
            publicKey: toByteArray(publicKey),
          },
        },
      }),
    );
  };

  const validateKey = (
    input: string,
    count: number,
    setValidationText: (
      value: React.SetStateAction<string | undefined>,
    ) => void,
  ) => {
    try {
      if (input.length % 4 !== 0 || toByteArray(input).length !== count) {
        setValidationText(`Please enter a valid ${count * 8} bit PSK.`);
      } else {
        setValidationText(undefined);
      }
    } catch (e) {
      console.error(e);
      setValidationText(`Please enter a valid ${count * 8} bit PSK.`);
    }
  };

  const privateKeyClickEvent = () => {
    setDialogOpen(true);
  };

  const pkiRegenerate = () => {
    const privateKey = getX25519PrivateKey();
    const publicKey = getX25519PublicKey(privateKey);

    setPrivateKey(fromByteArray(privateKey));
    setPublicKey(fromByteArray(publicKey));
    validateKey(
      fromByteArray(privateKey),
      privateKeyBitCount,
      setPrivateKeyValidationText,
    );

    setDialogOpen(false);
  };

  const privateKeyInputChangeEvent = (
    e: React.ChangeEvent<HTMLInputElement>,
  ) => {
    const privateKeyB64String = e.target.value;
    setPrivateKey(privateKeyB64String);
    validateKey(
      privateKeyB64String,
      privateKeyBitCount,
      setPrivateKeyValidationText,
    );

    const publicKey = getX25519PublicKey(toByteArray(privateKeyB64String));
    setPublicKey(fromByteArray(publicKey));
  };

  const adminKeyInputChangeEvent = (e: React.ChangeEvent<HTMLInputElement>) => {
    const psk = e.currentTarget?.value;
    setAdminKey(psk);
    validateKey(psk, privateKeyBitCount, setAdminKeyValidationText);
  };

  const privateKeySelectChangeEvent = (e: string) => {
    const count = Number.parseInt(e);
    setPrivateKeyBitCount(count);
    validateKey(privateKey, count, setPrivateKeyValidationText);
  };

  return (
    <>
      <DynamicForm<SecurityValidation>
        onSubmit={onSubmit}
        submitType="onChange"
        defaultValues={{
          ...config.security,
          ...{
            adminKey: adminKey,
            privateKey: privateKey,
            publicKey: publicKey,
            adminChannelEnabled: config.security?.adminChannelEnabled ?? false,
            isManaged: config.security?.isManaged ?? false,
            bluetoothLoggingEnabled:
              config.security?.bluetoothLoggingEnabled ?? false,
            debugLogApiEnabled: config.security?.debugLogApiEnabled ?? false,
            serialEnabled: config.security?.serialEnabled ?? false,
          },
        }}
        fieldGroups={[
          {
            label: "Security Settings",
            description: "Settings for the Security configuration",
            fields: [
              {
                type: "passwordGenerator",
                name: "privateKey",
                label: "Private Key",
                description: "Used to create a shared key with a remote device",
                bits: [{ text: "256 bit", value: "32", key: "bit256" }],
                validationText: privateKeyValidationText,
                devicePSKBitCount: privateKeyBitCount,
                inputChange: privateKeyInputChangeEvent,
                selectChange: privateKeySelectChangeEvent,
                hide: !privateKeyVisible,
                buttonClick: privateKeyClickEvent,
                properties: {
                  value: privateKey,
                  action: {
                    icon: privateKeyVisible ? EyeOff : Eye,
                    onClick: () => setPrivateKeyVisible(!privateKeyVisible),
                  },
                },
              },
              {
                type: "text",
                name: "publicKey",
                label: "Public Key",
                disabled: true,
                description:
                  "Sent out to other nodes on the mesh to allow them to compute a shared secret key",
                properties: {
                  value: publicKey,
                },
              },
            ],
          },
          {
            label: "Admin Settings",
            description: "Settings for Admin",
            fields: [
              {
                type: "toggle",
                name: "adminChannelEnabled",
                label: "Allow Legacy Admin",
                description:
                  "Allow incoming device control over the insecure legacy admin channel",
              },
              {
                type: "toggle",
                name: "isManaged",
                label: "Managed",
                description:
                  'If true, device is considered to be "managed" by a mesh administrator via admin messages',
              },
              {
                type: "text",
                name: "adminKey",
                label: "Admin Key",
                description:
                  "The public key authorized to send admin messages to this node",
                validationText: adminKeyValidationText,
                inputChange: adminKeyInputChangeEvent,
                disabledBy: [
                  { fieldName: "adminChannelEnabled", invert: true },
                ],
                properties: {
                  value: adminKey,
                },
              },
<<<<<<< HEAD
            },
          ],
        },
        {
          label: "Logging Settings",
          description: "Settings for Logging",
          fields: [
            {
              type: "toggle",
              name: "debugLogApiEnabled",
              label: "Enable Debug Log API",
              description:
                "Output live debug logging over serial, view and export position-redacted device logs over Bluetooth",
            },
            {
              type: "toggle",
              name: "serialEnabled",
              label: "Enable Serial Output",
              description: "Serial Console over the Stream API",
            },
          ],
        },
      ]}
    />
=======
            ],
          },
          {
            label: "Logging Settings",
            description: "Settings for Logging",
            fields: [
              {
                type: "toggle",
                name: "bluetoothLoggingEnabled",
                label: "Allow Bluetooth Logging",
                description:
                  "Enables device (serial style logs) over Bluetooth",
              },
              {
                type: "toggle",
                name: "debugLogApiEnabled",
                label: "Enable Debug Log API",
                description: "Output live debug logging over serial",
              },
              {
                type: "toggle",
                name: "serialEnabled",
                label: "Serial Output Enabled",
                description: "Serial Console over the Stream API",
              },
            ],
          },
        ]}
      />
      <PkiRegenerateDialog
        open={dialogOpen}
        onOpenChange={() => setDialogOpen(false)}
        onSubmit={() => pkiRegenerate()}
      />
    </>
>>>>>>> 2e12b275
  );
};<|MERGE_RESOLUTION|>--- conflicted
+++ resolved
@@ -206,7 +206,6 @@
                   value: adminKey,
                 },
               },
-<<<<<<< HEAD
             },
           ],
         },
@@ -231,42 +230,11 @@
         },
       ]}
     />
-=======
-            ],
-          },
-          {
-            label: "Logging Settings",
-            description: "Settings for Logging",
-            fields: [
-              {
-                type: "toggle",
-                name: "bluetoothLoggingEnabled",
-                label: "Allow Bluetooth Logging",
-                description:
-                  "Enables device (serial style logs) over Bluetooth",
-              },
-              {
-                type: "toggle",
-                name: "debugLogApiEnabled",
-                label: "Enable Debug Log API",
-                description: "Output live debug logging over serial",
-              },
-              {
-                type: "toggle",
-                name: "serialEnabled",
-                label: "Serial Output Enabled",
-                description: "Serial Console over the Stream API",
-              },
-            ],
-          },
-        ]}
-      />
       <PkiRegenerateDialog
         open={dialogOpen}
         onOpenChange={() => setDialogOpen(false)}
         onSubmit={() => pkiRegenerate()}
       />
     </>
->>>>>>> 2e12b275
   );
 };