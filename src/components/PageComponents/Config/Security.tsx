--- conflicted
+++ resolved
@@ -160,51 +160,6 @@
                   },
                 },
               },
-              {
-                type: "text",
-                name: "publicKey",
-                label: "Public Key",
-                description:
-                  "Sent out to other nodes on the mesh to allow them to compute a shared secret key",
-                disabledBy: [{ fieldName: "always" }],
-                properties: {
-                  value: publicKey,
-                },
-              },
-<<<<<<< HEAD
-            ],
-          },
-          {
-            label: "Admin Settings",
-            description: "Settings for Admin",
-            fields: [
-              {
-                type: "toggle",
-                name: "adminChannelEnabled",
-                label: "Allow Legacy Admin",
-                description:
-                  "Allow incoming device control over the insecure legacy admin channel",
-              },
-              {
-                type: "toggle",
-                name: "isManaged",
-                label: "Managed",
-                description:
-                  'If true, device is considered to be "managed" by a mesh administrator via admin messages',
-              },
-              {
-                type: "text",
-                name: "adminKey",
-                label: "Admin Key",
-                description:
-                  "The public key authorized to send admin messages to this node",
-                validationText: adminKeyValidationText,
-                inputChange: adminKeyInputChangeEvent,
-                disabledBy: [{ fieldName: "adminChannelEnabled" }],
-                properties: {
-                  value: adminKey,
-=======
-            },
             {
               type: "text",
               name: "publicKey",
@@ -256,7 +211,6 @@
                 action: {
                   icon: adminKeyVisible ? EyeOff : Eye,
                   onClick: () => setAdminKeyVisible(!adminKeyVisible),
->>>>>>> 88efdc47
                 },
               },
             ],
