import {
  DynamicFormField,
  type FieldProps,
} from "@components/Form/DynamicFormField.tsx";
import { FieldWrapper } from "@components/Form/FormWrapper.tsx";
import { Button } from "@components/UI/Button.tsx";
import { Subtle } from "@components/UI/Typography/Subtle.tsx";
import {
  type Control,
  type DefaultValues,
  type FieldValues,
  type Path,
  type SubmitHandler,
  useForm,
} from "react-hook-form";
<<<<<<< HEAD
import { Heading } from "../UI/Typography/Heading.tsx";
=======
import { Heading } from "../UI/Typography/Heading";
>>>>>>> a60db552

interface DisabledBy<T> {
  fieldName: Path<T>;
  selector?: number;
  invert?: boolean;
}

export interface BaseFormBuilderProps<T> {
  name: Path<T>;
  disabled?: boolean;
  disabledBy?: DisabledBy<T>[];
  label: string;
  description?: string;
  notes?: string;
  validationText?: string;
  properties?: Record<string, unknown>;
}

export interface GenericFormElementProps<T extends FieldValues, Y> {
  control: Control<T>;
  disabled?: boolean;
  field: Y;
}

export interface DynamicFormProps<T extends FieldValues> {
  onSubmit: SubmitHandler<T>;
  submitType?: "onChange" | "onSubmit";
  hasSubmitButton?: boolean;
  defaultValues?: DefaultValues<T>;
  fieldGroups: {
    label: string;
    description: string;
    notes?: string;
    valid?: boolean;
    validationText?: string;
    fields: FieldProps<T>[];
  }[];
}

export function DynamicForm<T extends FieldValues>({
  onSubmit,
  submitType = "onChange",
  hasSubmitButton,
  defaultValues,
  fieldGroups,
}: DynamicFormProps<T>) {
  const { handleSubmit, control, getValues } = useForm<T>({
    mode: submitType,
    defaultValues: defaultValues,
  });

  const isDisabled = (
    disabledBy?: DisabledBy<T>[],
    disabled?: boolean,
  ): boolean => {
    if (disabled) return true;
    if (!disabledBy) return false;

    return disabledBy.some((field) => {
      const value = getValues(field.fieldName);
      if (value === "always") return true;
      if (typeof value === "boolean") return field.invert ? value : !value;
      if (typeof value === "number") {
        return field.invert
          ? field.selector !== value
          : field.selector === value;
      }
      return false;
    });
  };

  return (
    <form
      className="space-y-8"
      {...(submitType === "onSubmit" ? { onSubmit: handleSubmit(onSubmit) } : {
        onChange: handleSubmit(onSubmit),
      })}
    >
      {fieldGroups.map((fieldGroup) => (
        <div key={fieldGroup.label} className="space-y-8 sm:space-y-5">
          <div>
            <Heading as="h4" className="font-medium">
              {fieldGroup.label}
            </Heading>
            <Subtle>{fieldGroup.description}</Subtle>
            <Subtle className="font-semibold">{fieldGroup?.notes}</Subtle>
          </div>

          {fieldGroup.fields.map((field) => {
            return (
              <FieldWrapper
                key={field.label}
                label={field.label}
                fieldName={field.name}
                description={field.description}
                valid={field.validationText === undefined ||
                  field.validationText === ""}
                validationText={field.validationText}
              >
                <DynamicFormField
                  field={field}
                  control={control}
                  disabled={isDisabled(field.disabledBy, field.disabled)}
                />
              </FieldWrapper>
            );
          })}
        </div>
      ))}
      {hasSubmitButton && <Button type="submit">Submit</Button>}
    </form>
  );
}<|MERGE_RESOLUTION|>--- conflicted
+++ resolved
@@ -13,11 +13,8 @@
   type SubmitHandler,
   useForm,
 } from "react-hook-form";
-<<<<<<< HEAD
-import { Heading } from "../UI/Typography/Heading.tsx";
-=======
-import { Heading } from "../UI/Typography/Heading";
->>>>>>> a60db552
+import { Heading } from "@components/UI/Typography/Heading.tsx";
+
 
 interface DisabledBy<T> {
   fieldName: Path<T>;
