import { Label } from "@components/UI/Label.tsx";

export interface FieldWrapperProps {
  label: string;
  fieldName: string;
  description?: string;
  disabled?: boolean;
  children?: React.ReactNode;
  valid?: boolean;
  validationText?: string;
}

export const FieldWrapper = ({
  label,
  fieldName,
  description,
  children,
  valid,
  validationText,
}: FieldWrapperProps) => (
  <div className="pt-6 sm:pt-5">
    <fieldset aria-labelledby="label-notifications">
      {/* first column = labels/heading, second column = fields, third column = gutter  */}
      <div className="grid md:grid-cols-[1fr_2fr] lg:grid-cols-[1fr_2fr_1fr] sm:items-baseline gap-4">
        <Label htmlFor={fieldName}>{label}</Label>
<<<<<<< HEAD
        <div className="sm:col-span-2">
          <div className="max-w-lg">
            <p className="text-sm text-slate-400">{description}</p>
            <p hidden={valid ?? true} className="text-sm text-red-500">
              {validationText}
            </p>
            <div className="mt-4 space-y-4">
              <div className="flex items-center">{children}</div>
            </div>
=======
        <div className="max-w-3xl">
          <p className="text-sm text-slate-500">{description}</p>
          <p hidden={valid ?? true} className="text-sm text-red-500">
            {validationText}
          </p>
          <div className="mt-4 space-y-4 sm:col-span-2">
            <div className="flex items-center">{children}</div>
>>>>>>> 38754b9d
          </div>
        </div>
      </div>
    </fieldset>
  </div>
);<|MERGE_RESOLUTION|>--- conflicted
+++ resolved
@@ -23,25 +23,15 @@
       {/* first column = labels/heading, second column = fields, third column = gutter  */}
       <div className="grid md:grid-cols-[1fr_2fr] lg:grid-cols-[1fr_2fr_1fr] sm:items-baseline gap-4">
         <Label htmlFor={fieldName}>{label}</Label>
-<<<<<<< HEAD
-        <div className="sm:col-span-2">
+        <div className="max-w-3xl">
           <div className="max-w-lg">
             <p className="text-sm text-slate-400">{description}</p>
             <p hidden={valid ?? true} className="text-sm text-red-500">
               {validationText}
             </p>
-            <div className="mt-4 space-y-4">
+            <div className="mt-4 space-y-4 sm:col-span-2">
               <div className="flex items-center">{children}</div>
             </div>
-=======
-        <div className="max-w-3xl">
-          <p className="text-sm text-slate-500">{description}</p>
-          <p hidden={valid ?? true} className="text-sm text-red-500">
-            {validationText}
-          </p>
-          <div className="mt-4 space-y-4 sm:col-span-2">
-            <div className="flex items-center">{children}</div>
->>>>>>> 38754b9d
           </div>
         </div>
       </div>
