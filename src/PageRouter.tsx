--- conflicted
+++ resolved
@@ -5,11 +5,7 @@
 import MessagesPage from "@pages/Messages.tsx";
 import NodesPage from "@pages/Nodes.tsx";
 import { ErrorBoundary } from "react-error-boundary";
-<<<<<<< HEAD
-import { ErrorPage } from "./components/UI/ErrorPage.tsx";
-=======
-import { ErrorPage } from "./components/UI/ErrorPage";
->>>>>>> a60db552
+import { ErrorPage } from "@components/UI/ErrorPage.tsx";
 
 export const ErrorBoundaryWrapper = ({
   children,
