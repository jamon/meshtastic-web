--- conflicted
+++ resolved
@@ -8,18 +8,10 @@
 import { Table } from "@components/generic/Table/index.tsx";
 import { TimeAgo } from "@components/generic/Table/tmp/TimeAgo.tsx";
 import { useDevice } from "@core/stores/deviceStore.ts";
-<<<<<<< HEAD
-import { Hashicon } from "@emeraldpay/hashicon-react";
 import { Protobuf, type Types } from "@meshtastic/js";
 import { numberToHexUnpadded } from "@noble/curves/abstract/utils";
 import { LockIcon, LockOpenIcon, TrashIcon } from "lucide-react";
-import { Fragment, useCallback, useEffect, useState } from "react";
-=======
-import { Protobuf } from "@meshtastic/js";
-import { numberToHexUnpadded } from "@noble/curves/abstract/utils";
-import { LockIcon, LockOpenIcon, TrashIcon } from "lucide-react";
-import { Fragment, type JSX } from "react";
->>>>>>> c7e2baea
+import { Fragment, type JSX, useCallback, useEffect, useState } from "react";
 import { base16 } from "rfc4648";
 
 export interface DeleteNoteDialogProps {
@@ -27,13 +19,8 @@
   onOpenChange: (open: boolean) => void;
 }
 
-<<<<<<< HEAD
-export const NodesPage = (): JSX.Element => {
+const NodesPage = (): JSX.Element => {
   const { nodes, hardware, setDialogOpen, connection } = useDevice();
-=======
-const NodesPage = (): JSX.Element => {
-  const { nodes, hardware, setDialogOpen } = useDevice();
->>>>>>> c7e2baea
   const { setNodeNumToBeRemoved } = useAppStore();
   const [selectedNode, setSelectedNode] = useState<
     Protobuf.Mesh.NodeInfo | undefined
@@ -78,21 +65,12 @@
               { title: "Remove", type: "normal", sortable: false },
             ]}
             rows={filteredNodes.map((node) => [
-<<<<<<< HEAD
-              <Hashicon key="icon" size={24} value={node.num.toString()} />,
-              <h1
-                className="cursor-pointer"
-                key="header"
-                onMouseDown={() => setSelectedNode(node)}
-              >
-=======
               <span
                 key={node.num}
                 className="h-3 w-3 rounded-full bg-accent"
               />,
 
-              <h1 key="header">
->>>>>>> c7e2baea
+              <h1 key="header" onMouseDown={() => setSelectedNode(node)}>
                 {node.user?.longName ??
                   (node.user?.macaddr
                     ? `Meshtastic ${base16
