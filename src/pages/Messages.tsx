--- conflicted
+++ resolved
@@ -16,14 +16,10 @@
 import { MessageType, useMessageStore } from "@core/stores/messageStore.ts";
 
 export const MessagesPage = () => {
-<<<<<<< HEAD
-  const { channels, nodes, hardware, messages, hasNodeError, unreadCounts, setUnread } = useDevice();
-  const { activeChat, chatType, setActiveChat, setChatType } = useAppStore();
-=======
-  const { channels, nodes, hardware, hasNodeError } = useDevice();
+  const { channels, nodes, hardware, hasNodeError, unreadCounts, setUnread } = useDevice();
   const { getNodeNum, getMessages, setActiveChat, chatType, activeChat, setChatType } = useMessageStore()
   const { toast } = useToast();
->>>>>>> 52e0924f
+
   const [searchTerm, setSearchTerm] = useState<string>("");
 
   const filteredNodes = Array.from(nodes.values()).filter((node) => {
@@ -86,25 +82,14 @@
           <div className="flex flex-col gap-4">
             {filteredNodes.map((otherNode) => (
               <SidebarButton
-<<<<<<< HEAD
-                key={node.num}
                 count={unreadCounts.get(node.num)}
                 label={node.user?.longName ??
                   `!${numberToHexUnpadded(node.num)}`}
-                active={activeChat === node.num && chatType === "direct"}
-                onClick={() => {
-                  setChatType("direct");
-                  setActiveChat(node.num);
-                  setUnread(node.num, 0);
-=======
-                key={otherNode.num}
-                label={otherNode.user?.longName ??
-                  `!${numberToHexUnpadded(otherNode.num)}`}
-                active={activeChat === otherNode.num && chatType === MessageType.Direct}
+               active={activeChat === otherNode.num && chatType === MessageType.Direct}
                 onClick={() => {
                   setChatType(MessageType.Direct);
                   setActiveChat(otherNode.num);
->>>>>>> 52e0924f
+                  setUnread(otherNode.num, 0);
                 }}
                 element={
                   <Avatar
