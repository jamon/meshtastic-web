--- conflicted
+++ resolved
@@ -83,12 +83,9 @@
             icon: WaypointsIcon,
             async onClick() {
               if (nodes.get(activeChat)?.num === undefined) return;
-<<<<<<< HEAD
-=======
               toast({
                 title: "Sending Traceroute, please wait..."
               })
->>>>>>> f3fbe75c
               await connection?.traceRoute(nodes.get(activeChat)?.num!).then(() =>
                 toast({
                   title: `Traceroute sent.`,
