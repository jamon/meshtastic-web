--- conflicted
+++ resolved
@@ -25,10 +25,6 @@
     },
   },
   html: {
-<<<<<<< HEAD
-    title: 'Meshtastic Web',
-=======
     title: "Meshtastic Web",
->>>>>>> e78aa2df
   },
 });