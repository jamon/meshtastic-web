--- conflicted
+++ resolved
@@ -1,17 +1,10 @@
-<<<<<<< HEAD
 import { defineConfig } from 'vitest/config';
 import react from '@vitejs/plugin-react';
 import { VitePWA } from 'vite-plugin-pwa';
 import { execSync } from 'node:child_process';
 import process from "node:process";
 import path from 'node:path';
-=======
-import { defineConfig } from "vite";
-import react from '@vitejs/plugin-react';
-import { VitePWA } from 'vite-plugin-pwa';
-import { execSync } from 'node:child_process';
-import path from "node:path";
->>>>>>> 0296b241
+
 
 let hash = '';
 try {
@@ -58,7 +51,7 @@
   optimizeDeps: {
     exclude: ['react-scan']
   },
-<<<<<<< HEAD
+
   test: {
     environment: 'jsdom',
     globals: true,
@@ -70,6 +63,5 @@
     setupFiles: ["./src/tests/setupTests.ts"],
 
   }
-=======
->>>>>>> 0296b241
+
 });